#!/usr/bin/env python3
"""
GPU-Accelerated Cartesian Pose Impedance Controller using MuJoCo MJX.
Simulates K parallel instances with perturbed goal poses.
"""

import time
import numpy as np
import jax
import jax.numpy as jnp
import mujoco
import mujoco.viewer
from mujoco import mjx
from typing import Tuple, List, Optional
from mujoco.mjx._src.support import jac
from util import *
<<<<<<< HEAD
import os 
=======
import os
from hydrax import ROOT
>>>>>>> bbadb0d6

# Set XLA flags for better performance
os.environ["XLA_FLAGS"] = "--xla_gpu_triton_gemm_any=true "


def impedance_control_mjx(
    model_mjx,
    data_mjx,
    p_des: jnp.ndarray,
    eul_des: jnp.ndarray,
    Kp: jnp.ndarray,
    Kd: jnp.ndarray,
    nullspace_stiffness: float,
    q_d_nullspace: jnp.ndarray,
    site_id: int = None,
) -> jnp.ndarray:
    """
    Compute Cartesian pose impedance control torque using MJX.
    Designed to work with JAX transformations (jit, vmap).
    """
    # Run forward dynamics
    data_mjx = mjx.forward(model_mjx, data_mjx)
    q = data_mjx.qpos
    dq = data_mjx.qvel

    # End-effector pose
    p_curr = data_mjx.site_xpos[site_id]
    rot_ee = data_mjx.site_xmat[site_id].reshape((3, 3))
    quat_curr = mat_to_quat(rot_ee)

    # Get jacobians for the site
    jacp, jacr = jac(model_mjx, data_mjx, p_curr, 8)
    jacp = jacp.T
    jacr = jacr.T
    J = jnp.concatenate([jacp, jacr], axis=0)

    # Compute positional/orientation errors
    e_pos = p_curr - p_des
    e_ori = orientation_error(quat_curr, eul_to_quat(eul_des), rot_ee)
    e = jnp.concatenate([e_pos, e_ori], axis=0)

    # End-effector velocity in task space
    v = J @ dq

    # Cartesian impedance
    F_ee_des = -Kp @ e - Kd @ v
    tau_task = J.T @ F_ee_des

    # Nullspace control
    Jt_pinv = pseudo_inverse(J.T)
    proj = jnp.eye(model_mjx.nv) - (J.T @ Jt_pinv)
    dn = 2.0 * jnp.sqrt(nullspace_stiffness)
    tau_null = proj @ (nullspace_stiffness * (q_d_nullspace - q) - dn * dq)

    # Coriolis Compensation (no gravity compensation in Franka example)
    tau_cor = data_mjx.qfrc_bias - data_mjx.qfrc_gravcomp

    return tau_task + tau_cor + tau_null


def run_parallel_simulations(
    model,
    K: int,
    N: int,
    noise_scale: float = 0.05,
    p_des: np.ndarray = np.array([0.7, 0.0, 0.3]),
    eul_des: np.ndarray = np.array([0.0, 3.14, 0.0]),
    dt: float = None,
    seed: int = 42,
) -> Tuple[List[List[mujoco.MjData]], np.ndarray, np.ndarray]:
    """
    Run K parallel simulations with perturbed goal poses for N steps.

    Args:
        model: MuJoCo model
        K: Number of parallel simulations
        N: Number of steps per simulation
        noise_scale: Scale of Gaussian noise for goal perturbation
        p_des: Base desired position
        eul_des: Base desired orientation (Euler angles)
        dt: Timestep (if None, use model.opt.timestep)
        seed: Random seed

    Returns:
        rollouts: List of K lists, each containing N MjData objects
        p_des_array: Array of K perturbed positions
        eul_des_array: Array of K perturbed orientations
    """
    if dt is None:
        dt = model.opt.timestep

    # Get site ID before MJX conversion
    site_id = mujoco.mj_name2id(model, mujoco.mjtObj.mjOBJ_SITE, "gripper")

    # Setup MJX model and initial data
    model_mjx = mjx.put_model(model)
    data = mujoco.MjData(model)
    # Set the initial joint positions
    data.qpos[:7] = jnp.array([0, -M_PI_4, 0, -3 * M_PI_4, 0, M_PI_2, M_PI_4])
    mujoco.mj_forward(model, data)

    # Get initial joint positions for nullspace control
    q_d_nullspace = jnp.array(data.qpos)

    # Generate perturbed goal poses
    key = jax.random.PRNGKey(seed)
    key, subkey1, subkey2 = jax.random.split(key, 3)

    # Position perturbations
    p_noise = jax.random.normal(subkey1, (K, 3)) * noise_scale
    p_des_array = jnp.array(p_des) + p_noise

    # Orientation perturbations (small perturbations to Euler angles)
    eul_noise = (
        jax.random.normal(subkey2, (K, 3)) * noise_scale * 0.5
    )  # smaller noise for orientation
    eul_des_array = jnp.array(eul_des) + eul_noise

    # Create K copies of the initial data
    data_mjx = mjx.put_data(model, data)
    data_batch = jax.jax.tree.map(lambda x: jnp.repeat(x[None], K, axis=0), data_mjx)

    # Cartesian and nullspace gains
    Kp = jnp.diag(jnp.array([300, 300, 300, 50, 50, 50], dtype=float))
    # 2 * square root of Kp
    Kd = 2.0 * jnp.sqrt(Kp)
    nullspace_stiffness = 0.01

    # Define control function for a single simulation
    def control_step(data, p_des, eul_des):
        tau_d = impedance_control_mjx(
            model_mjx=model_mjx,
            data_mjx=data,
            p_des=p_des,
            eul_des=eul_des,
            Kp=Kp,
            Kd=Kd,
            nullspace_stiffness=nullspace_stiffness,
            q_d_nullspace=q_d_nullspace,
            site_id=site_id,
        )
        # Apply control and step
        data = data.replace(ctrl=data.ctrl.at[: model_mjx.nv].set(tau_d))
        data = mjx.step(model_mjx, data)
        return data

    # Vectorize the control step across K simulations
    vmap_control_step = jax.vmap(control_step, in_axes=(0, 0, 0))

    # JIT compile for efficiency
    jit_vmap_control_step = jax.jit(vmap_control_step)
<<<<<<< HEAD
    jit_vmap_control_step(data_batch, p_des_array, eul_des_array)
    
=======

>>>>>>> bbadb0d6
    # Initialize storage for rollouts
    rollouts = [[None for _ in range(N)] for _ in range(K)]

    # Run simulations
    print(f"Running {K} parallel simulations for {N} steps...")
    start_time = time.time()

    current_batch = data_batch
    for step in range(N):
        # Perform parallel control and stepping
        current_batch = jit_vmap_control_step(current_batch, p_des_array, eul_des_array)

        # Store rollout data (convert back to CPU)
        mjx_datas = mjx.get_data(model, current_batch)
        for k in range(K):
            # Create a copy to avoid reference issues
            rollouts[k][step] = mjx_datas[k]

    elapsed = time.time() - start_time
    print(f"Simulations completed in {elapsed:.2f} seconds")

    return rollouts, np.array(p_des_array), np.array(eul_des_array)


def visualize_rollouts(
    model,
    rollouts: List[List[mujoco.MjData]],
    p_des_array: np.ndarray,
    eul_des_array: np.ndarray,
    render_fps: float = 60.0,
    fixed_camera_id: Optional[int] = None,
):
    """
    Visualize multiple rollouts sequentially.

    Args:
        model: MuJoCo model
        rollouts: List of K lists, each containing N MjData objects
        p_des_array: Array of K perturbed positions
        eul_des_array: Array of K perturbed orientations
        render_fps: Rendering framerate
        fixed_camera_id: ID of fixed camera to use (None for default)
    """
    K = len(rollouts)
    N = len(rollouts[0])

    # Create a viewer
    data = rollouts[0][0]
    pert = mujoco.MjvPerturb()
    vopt = mujoco.MjvOption()
    vopt.flags[mujoco.mjtVisFlag.mjVIS_TRANSPARENT] = True
    catmask = mujoco.mjtCatBit.mjCAT_DYNAMIC

    with mujoco.viewer.launch_passive(model, data) as viewer:
        if fixed_camera_id is not None:
            viewer.cam.fixedcamid = fixed_camera_id
            viewer.cam.type = mujoco.mjtCamera.mjCAMERA_FIXED

        render_period = 1.0 / render_fps

        # Initialize K frames (one for each rollout)
        frame_ids = []
        for k in range(K):
            frame_id = init_desired_pose_frame(viewer)
            frame_ids.append(frame_id)

        # Visualize all the rollouts
        for step in range(N):
            loop_start = time.time()

            # Clear the scene
            viewer.user_scn.ngeom = 0

            # Reinitialize K frames after clearing the scene
            frame_ids = []
            for k in range(K):
                frame_id = init_desired_pose_frame(viewer)
                frame_ids.append(frame_id)

            # Update the non-transparent data
            for field in dir(rollouts[0][step]):
                if field.startswith("_"):
                    continue
                try:
                    setattr(data, field, getattr(rollouts[0][step], field))
                except (AttributeError, TypeError):
                    pass
            # Add geoms for all rollouts
            for k in range(K):
                data_k = rollouts[k][step]
                mujoco.mjv_addGeoms(model, data_k, vopt, pert, catmask, viewer.user_scn)
                update_desired_pose_frame(
                    viewer, frame_ids[k], p_des_array[k], eul_to_quat(eul_des_array[k])
                )
            viewer.sync()

            if not viewer.is_running():
                return

            # Control playback rate
            elapsed = time.time() - loop_start
            if elapsed < render_period:
                time.sleep(render_period - elapsed)

        # Pause briefly between trajectories
        time.sleep(1.0)


if __name__ == "__main__":
    xml_path = "models/franka_emika_panda/mjx_scene.xml"
    model = mujoco.MjModel.from_xml_path(xml_path)

    # Set up simulation parameters
    K = 5  # Number of parallel simulations
    N = 250  # Number of steps per simulation
    noise_scale = 0.1  # Scale of Gaussian noise for goal perturbation
    render_fps = 60.0

    # Desired pose in position + Euler angles
    p_des = jnp.array([0.5, 0.0, 0.3])
    eul_des = jnp.array([-3.14, 0.0, 0.0])

    # Run parallel simulations
    rollouts, p_des_array, eul_des_array = run_parallel_simulations(
        model, K, N, noise_scale, p_des, eul_des
    )

    # Visualize the rollouts
    visualize_rollouts(model, rollouts, p_des_array, eul_des_array, render_fps)<|MERGE_RESOLUTION|>--- conflicted
+++ resolved
@@ -14,12 +14,7 @@
 from typing import Tuple, List, Optional
 from mujoco.mjx._src.support import jac
 from util import *
-<<<<<<< HEAD
 import os 
-=======
-import os
-from hydrax import ROOT
->>>>>>> bbadb0d6
 
 # Set XLA flags for better performance
 os.environ["XLA_FLAGS"] = "--xla_gpu_triton_gemm_any=true "
@@ -171,12 +166,8 @@
 
     # JIT compile for efficiency
     jit_vmap_control_step = jax.jit(vmap_control_step)
-<<<<<<< HEAD
     jit_vmap_control_step(data_batch, p_des_array, eul_des_array)
     
-=======
-
->>>>>>> bbadb0d6
     # Initialize storage for rollouts
     rollouts = [[None for _ in range(N)] for _ in range(K)]
 
